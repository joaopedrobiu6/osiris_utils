--- conflicted
+++ resolved
@@ -3,8 +3,4 @@
 pandas
 scipy
 h5py
-<<<<<<< HEAD
-pyarrow
-=======
->>>>>>> 2b487cd6
 tqdm