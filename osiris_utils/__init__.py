--- conflicted
+++ resolved
@@ -21,17 +21,11 @@
 from .postprocessing.fft import FFT_Diagnostic, FastFourierTransform_Simulation
 
 from .postprocessing.mft_for_gridfile import MFT_Single
-<<<<<<< HEAD
-from .postprocessing.mft import MeanFieldTheory_Simulation, MFT_Diagnostic, MFT_Diagnostic_Average, MFT_Diagnostic_Fluctuations
-
-# true div not working because of rtruediv - division is not commutative
-
-from .anomalous_resistivity import AnomalousResistivity, DispersionRelation
-=======
 from .postprocessing.mft import (
     MeanFieldTheory_Simulation,
     MFT_Diagnostic,
     MFT_Diagnostic_Average,
     MFT_Diagnostic_Fluctuations,
 )
->>>>>>> fec21481
+
+from .anomalous_resistivity import AnomalousResistivity, DispersionRelation