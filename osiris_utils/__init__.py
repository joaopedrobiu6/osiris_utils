from .utils import (time_estimation, filesize_estimation, transverse_average, integrate, animate_2D,
                    save_data, read_data, courant2D)
<<<<<<< HEAD
from .gui import LAVA_Qt, LAVA
from .data import OsirisGridFile, OsirisRawFile, OsirisData, OsirisHIST
from .mean_field_theory import MeanFieldTheory
from .anomalous_resistivity import AnomalousResistivity, DispersionRelation
from .simulation_data import OsirisSimulation
=======
from .gui.gui import LAVA_Qt, LAVA
from .data.data import OsirisGridFile, OsirisRawFile, OsirisData, OsirisHIST
from .postprocessing.mean_field_theory_single import MFT_Single
from .data.simulation_data import OsirisSimulation

from .postprocessing.fft import FastFourierTransform
>>>>>>> 96ae9bcb
<|MERGE_RESOLUTION|>--- conflicted
+++ resolved
@@ -1,16 +1,9 @@
 from .utils import (time_estimation, filesize_estimation, transverse_average, integrate, animate_2D,
                     save_data, read_data, courant2D)
-<<<<<<< HEAD
-from .gui import LAVA_Qt, LAVA
-from .data import OsirisGridFile, OsirisRawFile, OsirisData, OsirisHIST
-from .mean_field_theory import MeanFieldTheory
-from .anomalous_resistivity import AnomalousResistivity, DispersionRelation
-from .simulation_data import OsirisSimulation
-=======
 from .gui.gui import LAVA_Qt, LAVA
 from .data.data import OsirisGridFile, OsirisRawFile, OsirisData, OsirisHIST
 from .postprocessing.mean_field_theory_single import MFT_Single
 from .data.simulation_data import OsirisSimulation
+from .postprocessing.fft import FastFourierTransform
 
-from .postprocessing.fft import FastFourierTransform
->>>>>>> 96ae9bcb
+from .anomalous_resistivity import AnomalousResistivity, DispersionRelation