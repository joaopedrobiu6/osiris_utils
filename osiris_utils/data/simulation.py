--- conflicted
+++ resolved
@@ -1,11 +1,5 @@
-<<<<<<< HEAD
-from matplotlib.style import available
-from ..data.diagnostic import *
-from ..data.track_diagnostic import *
-from ..utils import *
-=======
 from ..data.diagnostic import Diagnostic
->>>>>>> a8faf0ca
+from ..data.track_diagnostic import Track_Diagnostic
 from ..decks.decks import InputDeckIO
 import os
 
@@ -75,7 +69,6 @@
         if key in self._diagnostics:
             return self._diagnostics[key]
         
-<<<<<<< HEAD
         if key == "tracks":
             raise ValueError("Tracks diagnostics require a specie.")
         else:
@@ -86,23 +79,12 @@
             original_load_all = diag.load_all
             
             def patched_load_all(*args, **kwargs):
-                result = original_load_all(*args, **kwargs)
+                result = original_load_all(*args, **kwargs)  # noqa: F841
                 self._diagnostics[key] = diag
                 return diag
             
             diag.load_all = patched_load_all
             
-=======
-        # Create a temporary diagnostic for this quantity - this is for quantities that are not species related
-        diag = Diagnostic(simulation_folder=self._simulation_folder, species=None, input_deck=self._input_deck)
-        diag.get_quantity(key)
-        
-        original_load_all = diag.load_all
-        
-        def patched_load_all(*args, **kwargs):
-            result = original_load_all(*args, **kwargs)  # noqa: F841
-            self._diagnostics[key] = diag
->>>>>>> a8faf0ca
             return diag
     
     def add_diagnostic(self, diagnostic, name=None):
