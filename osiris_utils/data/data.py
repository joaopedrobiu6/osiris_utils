import numpy as np
import pandas as pd
import h5py
from osiris_utils.utils import create_file_tags
from typing import Literal

class OsirisData():
    """
    Base class for handling OSIRIS simulation data files (HDF5 and HIST formats).

    This class provides common functionality for reading and managing basic attributes
    from OSIRIS output files. It serves as the parent class for specialized data handlers.

    Parameters
    ----------
    filename : str
        Path to the data file. Supported formats:
        - HDF5 files (.h5 extension)
        - HIST files (ending with _ene)

    Attributes
    ----------
    dt : float
        Time step of the simulation [simulation units]
    dim : int
        Number of dimensions in the simulation (1, 2, or 3)
    time : list[float, str]
        Current simulation time and units as [value, unit_string]
    iter : int
        Current iteration number
    name : str
        Name identifier of the data field
    type : str
        Type of data (e.g., 'grid', 'particles')
    verbose : bool
        Verbosity flag controlling diagnostic messages (default: False)
    """

    def __init__(self, filename):
        self._filename = str(filename)
        # self._file = None

        self._verbose = False

        if self._filename.endswith('.h5'):
            self._open_file_hdf5(self._filename)
            self._load_basic_attributes(self._file)
        elif self._filename.endswith('_ene'):
            self._open_hist_file(self._filename)
        else:
            raise ValueError('The file should be an HDF5 file with the extension .h5, or a HIST file ending with _ene.')
        
        
    def _load_basic_attributes(self, f: h5py.File) -> None:
        '''Load common attributes from HDF5 file'''
        self._dt = float(f['SIMULATION'].attrs['DT'][0])
        self._dim = int(f['SIMULATION'].attrs['NDIMS'][0])
        self._time = [float(f.attrs['TIME'][0]), f.attrs['TIME UNITS'][0].decode('utf-8')]
        self._iter = int(f.attrs['ITER'][0])
        self._name = f.attrs['NAME'][0].decode('utf-8')
        self._type = f.attrs['TYPE'][0].decode('utf-8')
    
    def verbose(self, verbose: bool = True):
        '''
        Set the verbosity of the class

        Parameters
        ----------
        verbose : bool, optional
            If True, the class will print messages, by default True when calling (False when not calling)
        '''
        self._verbose = verbose

    def _open_file_hdf5(self, filename):
        '''
        Open the OSIRIS output file. Usually an HDF5 file or txt.

        Parameters
        ----------
        filename : str
            The path to the HDF5 file.
        '''
        if self._verbose: print(f'Opening file > {filename}')

        if filename.endswith('.h5'):
            self._file = h5py.File(filename, 'r')
        else:
            raise ValueError('The file should be an HDF5 file with the extension .h5')
            
    def _open_hist_file(self, filename):
        self._df = pd.read_csv(filename, sep=r'\s+', comment='!', header=0, engine='python')

    def _close_file(self):
        '''
        Close the HDF5 file.
        '''
        if self._verbose: print('Closing file')
        if self._file:
            self._file.close()
        
    @property
    def dt(self):
        return self._dt
    @property
    def dim(self):
        return self._dim
    @property
    def time(self):
        return self._time
    @property
    def iter(self):
        return self._iter
    @property
    def name(self):
        return self._name
    @property
    def type(self):
        return self._type

class OsirisGridFile(OsirisData):
    """
    Handles structured grid data from OSIRIS HDF5 simulations, including electromagnetic fields.

    Parameters
    ----------
    filename : str
        Path to OSIRIS HDF5 grid file (.h5 extension)

    Attributes
    ----------
    grid : np.ndarray
        Grid boundaries as ((x1_min, x1_max), (x2_min, x2_max), ...)
    nx : tuple
        Number of grid points per dimension (nx1, nx2, nx3)
    dx : np.ndarray
        Grid spacing per dimension (dx1, dx2, dx3)
    x : list[np.ndarray]
        Spatial coordinates arrays for each dimension
    axis : list[dict]
        Axis metadata with keys:
        - 'name': Axis identifier (e.g., 'x1')
        - 'units': Physical units (LaTeX formatted)
        - 'long_name': Descriptive name (LaTeX formatted)
        - 'type': Axis type (e.g., 'SPATIAL')
        - 'plot_label': Combined label for plotting
    data : np.ndarray
        Raw field data array (shape depends on simulation dimensions)
    units : str
        Field units (LaTeX formatted)
    label : str
        Field label/name (LaTeX formatted, e.g., r'$E_x$')
    FFTdata : np.ndarray
        Fourier-transformed data (available after calling FFT())
    """

    def __init__(self, filename):
        super().__init__(filename)
            
        variable_key = self._get_variable_key(self._file)
        
        self._units = self._file.attrs['UNITS'][0].decode('utf-8')
        self._label = self._file.attrs['LABEL'][0].decode('utf-8')
        self._FFTdata = None
        
        data = np.array(self._file[variable_key][:])

        axis = list(self._file['AXIS'].keys())
        if len(axis) == 1:
            self._grid = self._file['AXIS/' + axis[0]][()]
            self._nx = len(data)
            self._dx = (self.grid[1] - self.grid[0] ) / self.nx
            self._x = np.arange(self.grid[0], self.grid[1], self.dx)
        else: 
            grid = []
            for ax in axis: grid.append(self._file['AXIS/' + ax][()])
            self._grid = np.array(grid)
            self._nx = self._file[variable_key][()].transpose().shape
            self._dx = (self.grid[:, 1] - self.grid[:, 0])/self.nx
            self._x = [np.arange(self.grid[i, 0], self.grid[i, 1], self.dx[i]) for i in range(self.dim)]

        self._axis = []
        for ax in axis:
            axis_data = {
                'name': self._file['AXIS/'+ax].attrs['NAME'][0].decode('utf-8'),
                'units': self._file['AXIS/'+ax].attrs['UNITS'][0].decode('utf-8'),
                'long_name': self._file['AXIS/'+ax].attrs['LONG_NAME'][0].decode('utf-8'),
                'type': self._file['AXIS/'+ax].attrs['TYPE'][0].decode('utf-8'),
                'plot_label': rf'${self._file["AXIS/"+ax].attrs["LONG_NAME"][0].decode("utf-8")}$ $[{self._file["AXIS/"+ax].attrs["UNITS"][0].decode("utf-8")}]$',
            }
            self._axis.append(axis_data)
        
        self._data = np.ascontiguousarray(data.T)

        self._close_file()

    def _load_basic_attributes(self, f: h5py.File) -> None:
        '''Load common attributes from HDF5 file'''
        self._dt = float(f['SIMULATION'].attrs['DT'][0])
        self._dim = int(f['SIMULATION'].attrs['NDIMS'][0])
        self._time = [float(f.attrs['TIME'][0]), f.attrs['TIME UNITS'][0].decode('utf-8')]
        self._iter = int(f.attrs['ITER'][0])
        self._name = f.attrs['NAME'][0].decode('utf-8')
        self._type = f.attrs['TYPE'][0].decode('utf-8')
            
    def _get_variable_key(self, f: h5py.File) -> str:
        return next(k for k in f.keys() if k not in {'AXIS', 'SIMULATION'})
    
    

    def _yeeToCellCorner1d(self, boundary):
        '''
        Converts 1d EM fields from a staggered Yee mesh to a grid with field values centered on the corner of the cell (the corner of the cell [1] has coordinates [1])
        '''

        if self.name.lower() in ['b2', 'b3', 'e1']:
            if boundary == 'periodic': return 0.5 * (np.roll(self.data, shift=1) + self.data) 
            else: return 0.5 * (self.data[1:] + self.data[:-1])
        elif self.name.lower() in ['b1', 'e2', 'e3']:
            if boundary == 'periodic': return self.data 
            else: return  self.data[1:]
        else: 
            raise TypeError(f'This method expects magnetic or electric field grid data but received \'{self.name}\' instead')
    

    def _yeeToCellCorner2d(self, boundary):
        '''
        Converts 2d EM fields from a staggered Yee mesh to a grid with field values centered on the corner of the cell (the corner of the cell [1,1] has coordinates [1,1])
        '''

        if self.name.lower() in ['e1', 'b2']:
            if boundary == 'periodic': return 0.5 * (np.roll(self.data, shift=1, axis=0) + self.data)
            else: return 0.5 * (self.data[1:, 1:] + self.data[:-1, 1:])
        elif self.name.lower() in ['e2', 'b1']:
            if boundary == 'periodic': return 0.5 * (np.roll(self.data, shift=1, axis=1) + self.data)
            else: return 0.5 * (self.data[1:, 1:] + self.data[1:, :-1])
        elif self.name.lower() in ['b3']:
            if boundary == 'periodic': 
               return 0.5 * (np.roll((0.5 * (np.roll(self.data, shift=1, axis=0) + self.data)), shift=1, axis=1) + (0.5 * (np.roll(self.data, shift=1, axis=0) + self.data)))
            else:
                return 0.25 * (self.data[1:, 1:] + self.data[:-1, 1:] + self.data[1:, :-1] + self.data[:-1, :-1])
        elif self.name.lower() in ['e3']:
            if boundary == 'periodic': return self.data
            else: return self.data[1:, 1:]
        else:
            raise TypeError(f'This method expects magnetic or electric field grid data but received \'{self.name}\' instead')
        

    def _yeeToCellCorner3d(self, boundary):
        '''
        Converts 3d EM fields from a staggered Yee mesh to a grid with field values centered on the corner of the cell (the corner of the cell [1,1,1] has coordinates [1,1,1])
        '''
        if boundary == 'periodic':
            raise ValueError('Centering field from 3D simulations considering periodic boundary conditions is not implemented yet')
        if self.name.lower() == 'b1':
            return 0.25 * (self.data[1:, 1:, 1:] + self.data[1:, :-1, 1:] + self.data[1:, 1:, :-1] + self.data[1:, :-1, :-1])
        elif self.name.lower() == 'b2':
            return 0.25 * (self.data[1:, 1:, 1:] + self.data[:-1, 1:, 1:] + self.data[1:, 1:, :-1] + self.data[:-1, 1:, :-1])
        elif self.name.lower() == 'b3':
            return 0.25 * (self.data[1:, 1:, 1:] + self.data[:-1, 1:, 1:] + self.data[1:, :-1, 1:] + self.data[:-1, :-1, 1:])
        elif self.name.lower() == 'e1':
            return 0.5 * (self.data[1:, 1:, 1:] + self.data[:-1, 1:, 1:])
        elif self.name.lower() == 'e2':
            return 0.5 * (self.data[1:, 1:, 1:] + self.data[1:, :-1, 1:])
        elif self.name.lower() == 'e3':
            return 0.5 * (self.data[1:, 1:, 1:] + self.data[1:, 1:, :-1])
        else:
            raise TypeError(f'This method expects magnetic or electric field grid data but received \'{self.name}\' instead')
        
    def yeeToCellCorner(self, boundary=None):
        ''''
        Converts EM fields from a staggered Yee mesh to a grid with field values centered on the corner of the cell.'
        Can be used for 1D, 2D and 3D simulations.'
        Creates a new attribute `data_centered` with the centered data.'
        '''
        
        cases = {'b1', 'b2', 'b3', 'e1', 'e2', 'e3'}
        if self.name not in cases:
            raise TypeError(f'This method expects magnetic or electric field grid data but received \'{self.name}\' instead')
        
        if self.dim == 1:
            self.data_centered = self._yeeToCellCorner1d(boundary)
            return self.data_centered
        elif self.dim == 2:
            self.data_centered = self._yeeToCellCorner2d(boundary)
            return self.data_centered
        elif self.dim == 3:
            self.data_centered = self._yeeToCellCorner3d(boundary)
            return self.data_centered
        else:
            raise ValueError(f'Dimension {self.dim} is not supported')
        
    def FFT(self, axis=(0, )):
        '''
        Computes the Fast Fourier Transform of the data along the specified axis and shifts the zero frequency to the center.
        Transforms the data to the frequency domain. A(x, y, z) -> A(kx, ky, kz)
        '''
        datafft = np.fft.fftn(self.data, axes=axis)
        self._FFTdata = np.fft.fftshift(datafft, axes=axis)

    # Getters
    @property
    def grid(self):
        return self._grid
    @property
    def nx(self):
        return self._nx
    @property
    def dx(self):
        return self._dx
    @property
    def x(self):
        return self._x
    @property
    def axis(self):
        return self._axis   
    @property
    def data(self):
        return self._data
    @property
    def units(self):
        return self._units
    @property
    def label(self):
        return self._label
    @property
    def FFTdata(self):
        if self._FFTdata is None:
            raise ValueError('The FFT of the data has not been computed yet. Compute it using the FFT method.')
        return self._FFTdata
    # Setters
    @data.setter
    def data(self, data):
        self._data = data

    def __str__(self):
        # write me a template to print with the name, label, units, time, iter, grid, nx, dx, axis, dt, dim in a logical way
        return rf'{self.name}' + f'\n' + rf'Time: [{self.time[0]} {self.time[1]}], dt = {self.dt}' + f'\n' + f'Iteration: {self.iter}' + f'\n' + f'Grid: {self.grid}' + f'\n' + f'dx: {self.dx}' + f'\n' + f'Dimensions: {self.dim}D'
    

    def __array__(self):
        return np.asarray(self.data)


class OsirisRawFile(OsirisData):
    '''
    Class to read the raw data from an OSIRIS HDF5 file.
    
    Parameters
    ----------
    filename : str
        Path to OSIRIS HDF5 track file (.h5 extension)
    
    Attributes:
<<<<<<< HEAD
        - axis - a dictionary where each key is a dataset name, and each value is another dictionary containing
            name (str): The name of the quantity (e.g., r'x1', r'ene').
            units (str): The units associated with that dataset in LaTeX (e.g., r'c/\\omega_p', r'm_e c^2').
            long_name (str): The name of the quantity in LaTeX (e.g., r'x_1', r'En2').
            dictionary of dictionaries
        - data - a dictionary where each key is a dataset name, and each value is the data
            dictionary of np.arrays
        - dim - the number of dimensions
            int
        - dt - the time step
            float
        - grid - maximum and minimum coordinates of the box, for each axis 
            numpy.ndarray(dim,2)
        - iter - the iteration number
            int
        - name - the name of the species
            str
        - time - the time and its units
            list [time, units]
            list [float, str]
        - type - type of data (particles in the case of raw files)
            str

=======
    -----------
    axis : dict[str, dict[str, str]]
        Dictionary where each key is a dataset name, and each value is another dictionary containing:
            - 'name' (str): Short name of the quantity (e.g., 'x1', 'ene')
            - 'units' (str): Units (LaTeX formatted, e.g., 'c/\\omega_p', 'm_e c^2')
            - 'long_name' (str): Descriptive name (LaTeX formatted, e.g., 'x_1', 'En2')
    data : dict[str, np.ndarray]
        Dataset values indexed by dataset name (quants).
    dim : int
        Number of spatial dimensions.
    dt : float
        Time step between iterations.
    grid : np.ndarray
        Grid boundaries as ((x1_min, x1_max), (x2_min, x2_max), ...)
    iter : int
        Iteration number corresponding to the data.
    name : str
        Name of the species.
    time : list[float, str]
        Simulation time and its units (e.g., [12.5, '1/\\omega_p']).
    type : str
        Type of data (e.g., 'particles' for raw files).
    labels : list[str]
        Field labels/names (LaTeX formatted, e.g., 'x_1')
    quants : list[str]
        field names of the data
    units : list[str]
        Units of each field of the data (LaTeX formatted, e.g., 'c/\\omega_p')        
    
    Example
    -------
        >>> import osiris_utils as ou  
        >>> raw = ou.raw = ou.OsirisRawFile("path/to/raw/file.h5")
        >>> print(raw.data.keys())
        >>> # Access x1 position of first 10 particles
        >>> print(raw.data[\"x1\"][0:10])
        >>> # Write beautiful labels and units
        >>> print("${} = $".format(raw.labels[\"x1\"]) + "$[{}]$".format(track.units[\"x1\"]))
>>>>>>> 08557bd2
    '''

    def __init__(self, filename):
        super().__init__(filename)

        self._grid = np.array([self._file['SIMULATION'].attrs['XMIN'], self._file['SIMULATION'].attrs['XMAX']]).T

        self._quants = [byte.decode('utf-8') for byte in self._file.attrs['QUANTS'][:]]
        units_list = [byte.decode('utf-8') for byte in self._file.attrs['UNITS'][:]]
        labels_list = [byte.decode('utf-8') for byte in self._file.attrs['LABELS'][:]]
        self._units = dict(zip(self._quants, units_list))
        self._labels = dict(zip(self._quants, labels_list))

        self._data = {}
        self._axis = {}
        for key in self._file.keys():
            if key == 'SIMULATION': continue

            self.data[key] = np.array(self._file[key][()])

            idx = np.where(self._file.attrs['QUANTS'] == str(key).encode('utf-8'))
            axis_data = {
                'name': self._file.attrs['QUANTS'][idx][0].decode('utf-8'),
                'units': self._file.attrs['UNITS'][idx][0].decode('utf-8'),
                'long_name': self._file.attrs['LABELS'][idx][0].decode('utf-8'),
            }
            self._axis[key] = axis_data

    def raw_to_file_tags(self, filename, type: Literal["all", "random"] = "all", n_tags=10, mask=None):
        """
        Function to write a file_tags file from raw data.
        this file is used to choose particles for the OSIRIS track diagnostic.

        Parameters
        ----------
        filename : str
            Path to the output file where tags will be stored.
        type : {'all', 'random'}, optional
            Selection mode for tags:
            - 'all': Includes all available tags.
            - 'random': Randomly selects `n_tags` tags.
        n_tags : int, optional
            Number of tags to randomly select when `type` is 'random'. Default is 10.
        mask : np.ndarray, optional
            Boolean mask array applied to filter valid tags before selection.

        Returns
        ------
        A file_tags file with path \"filename\" to be used for the OSIRIS track diagnostic.

        Notes
        -----
            The first element of the tag of a particle that is already being tracked is negative,
            so we apply the absolute function when generating the file

        """
            
        if mask is not None:
            # Apply mask to select certain tags
            if not isinstance(mask, np.ndarray) or mask.dtype != bool or mask.shape[0] != self.data["tag"].shape[0]:
                raise ValueError("Mask must be a boolean NumPy array of the same length as 'tag'.")
            filtered_indices = np.where(mask)[0]
            filtered_tags = self.data["tag"][filtered_indices]
        else:
            filtered_tags = self.data["tag"]
        
        if type == "all":
            tags = filtered_tags
        elif type == "random":
            if len(filtered_tags) < n_tags:
                raise ValueError("Not enough tags to sample from.")
            random_indices = np.random.choice(len(filtered_tags), size=n_tags, replace=False)
            tags = filtered_tags[random_indices]
        else:
            raise TypeError("Invalid type", type)

        create_file_tags(filename, tags)
        print("Tag_file created: ", filename)

    # Getters
    @property
    def grid(self):
        return self._grid
    @property
    def data(self):
        return self._data
    @property
    def units(self):
        return self._units
    @property
    def labels(self):
        return self._labels
    @property
    def quants(self):
        return self._quants
    @property
    def axis(self):
        return self._axis    

class OsirisHIST(OsirisData):
    ''''
    Class to read the data from an OSIRIS HIST file.'

    Input
    -----
    filename: the path to the HIST file

    Attributes
    ----------
    filename: the path to the file
        str
    df: the data in a pandas DataFrame
        pandas.DataFrame
    '''
    def __init__(self, filename):
        super().__init__(filename)

    @property
    def df(self):
        return self._df

class OsirisTrackFile(OsirisData):
    """
    Handles structured track data from OSIRIS HDF5 simulations.

    Parameters
    ----------
    filename : str
        Path to OSIRIS HDF5 track file (.h5 extension)

    Attributes
    ----------
    data: numpy.ndarray of shape (num_particles, num_time_iter), 
        dtype = [(field_name, float) for field_name in field_names]
        A structured numpy array with the track data
        Accessed as data[particles, time_iters][quant]
    grid : np.ndarray
        Grid boundaries as ((x1_min, x1_max), (x2_min, x2_max), ...)
    labels : list[str]
        Field labels/names (LaTeX formatted, e.g., 'x_1')
    num_particles : int
        Number of particlest tracked, they are accessed from 0 to num_particles-1
    num_time_iters : int
        Number of time iteratis, they are accessed from 0 to num_time_iters-1
    quants : list[str]
        field names of the data
    units : list[str]
<<<<<<< HEAD
        Units of each field of the data (LaTeX formatted)

=======
        Units of each field of the data (LaTeX formatted, e.g., 'c/\\omega_p')
    
    Example
    -------
        >>> import osiris_utils as ou
        >>> track = ou.OsirisTrackFile(path/to/track_file.h5)
        >>> print(track.data[0:10, :]["x1"]) # Access x1 position of first 10 particles over all time steps
>>>>>>> 08557bd2
    """

    def __init__(self, filename):
        super().__init__(filename)
        
        self._grid = np.array([self._file['SIMULATION'].attrs['XMIN'], self._file['SIMULATION'].attrs['XMAX']]).T

        self._quants = [byte.decode('utf-8') for byte in self._file.attrs['QUANTS'][1:]]
        units_list = [byte.decode('utf-8') for byte in self._file.attrs['UNITS'][1:]]
        labels_list = [byte.decode('utf-8') for byte in self._file.attrs['LABELS'][1:]]
        self._units = dict(zip(self._quants, units_list))
        self._labels = dict(zip(self._quants, labels_list))
        
        self._num_particles = self._file.attrs['NTRACKS'][0]

        unordered_data = self._file['data'][:]
        itermap = self._file['itermap'][:]
        
        idxs = get_track_indexes(itermap, self._num_particles)
        self._data = reorder_track_data(unordered_data, idxs, self._quants)
        self._time = self._data[0][:]["t"]
        self._num_time_iters = np.shape(self._time.shape)
        self._close_file()

    def _load_basic_attributes(self, f: h5py.File) -> None:
        '''Load common attributes from HDF5 file'''
        self._dt = float(f['SIMULATION'].attrs['DT'][0])
        self._dim = int(f['SIMULATION'].attrs['NDIMS'][0])
        self._time = None
        self._iter = None
        self._name = f.attrs['NAME'][0].decode('utf-8')
        self._type = f.attrs['TYPE'][0].decode('utf-8')


    # Getters
    @property
    def grid(self):
        return self._grid
    @property
    def data(self):
        return self._data
    @property
    def units(self):
        return self._units
    @property
    def labels(self):
        return self._labels
    @property
    def quants(self):
        return self._quants
    @property
    def num_particles(self):
        return self._num_particles
    @property
    def num_time_iters(self):
        return self._num_time_iters   


    # Setters
    @data.setter
    def data(self, data):
        self._data = data

    def __str__(self):
        # write me a template to print with the name, label, units, iter, grid, nx, dx, axis, dt, dim in a logical way
        return rf'{self.name}' + f'\n' + f'Iteration: {self.iter}' + f'\n' + f'Grid: {self.grid}' + f'\n' + f'dx: {self.dx}' + f'\n' + f'Dimensions: {self.dim}D'

    def __array__(self):
        return np.asarray(self.data)



def reorder_track_data(unordered_data, indexes, field_names):
    '''
    Reorder data from HDF5 track file such data it can be accessed more intuitively
    
    Parameters
    ----------
    unordered_data: np.array
        The data from a HDF5 osiris track file
    
    indexes : list[list[int]]
        Output of get_track_indexes(), list with the indexes associated with each particle

    field_names: list[str]
        Names for the quantities on the output file. 
        Recommended: field_names = [byte.decode('utf-8') for byte in file.attrs['QUANTS'][1:]]
    
    Returns
    -------
    data_sorted: numpy.ndarray of shape (num_particles, num_time_iter), 
                    dtype = [(field_name, float) for field_name in field_names]
        A structured numpy array where data is reordered according to indexes.
    
    '''
    # Initialize the sorted data structure
    num_particles = len(indexes)
    num_time_iter = len(indexes[0])
    data_sorted = np.empty((num_particles, num_time_iter), dtype=[(name, float) for name in field_names])

    # Fill the sorted data based on the indexes
    for particle in range(num_particles):
        for time_iter in range(num_time_iter):
            index = indexes[particle][time_iter]
            if len(unordered_data[index]) != len(field_names):
                raise ValueError(f"Data at index {index} has {len(unordered_data[index])} elements, "
                                f"but {len(field_names)} are expected.")
            data_sorted[particle, time_iter] = tuple(unordered_data[index])

    return (data_sorted)


def get_track_indexes(itermap, num_particles):
    '''
    Returns the indexes for each particle to read track data directly from the hd5 file
    (before it is ordered)

    Parameters
    ----------
    itermap: np.array
        Itermap from a HDF5 osiris track file
    num_particles: int
        num of particles tracked, recomended file.attrs['NTRACKS'][0]
    
    Returns
    -------     
    indexes : list[list[int]]
        Returns a list with the indexes associated with each particle
        shape(num_particles, num_time_iters)
    '''

    itermapshape = itermap.shape
    for i in range(itermapshape[0]):
        part_number,npoints,nstart = itermap[i,:]
    track_indices = np.zeros(num_particles)

    data_index = 0
    indexes = [[] for _ in range(num_particles)]
    for i in range(itermapshape[0]):
        part_number,npoints,nstart = itermap[i,:]

        indexes[part_number-1].extend(list(range(data_index, data_index + npoints)))

        data_index += npoints
        track_indices[part_number-1] += npoints

    return indexes<|MERGE_RESOLUTION|>--- conflicted
+++ resolved
@@ -351,31 +351,6 @@
         Path to OSIRIS HDF5 track file (.h5 extension)
     
     Attributes:
-<<<<<<< HEAD
-        - axis - a dictionary where each key is a dataset name, and each value is another dictionary containing
-            name (str): The name of the quantity (e.g., r'x1', r'ene').
-            units (str): The units associated with that dataset in LaTeX (e.g., r'c/\\omega_p', r'm_e c^2').
-            long_name (str): The name of the quantity in LaTeX (e.g., r'x_1', r'En2').
-            dictionary of dictionaries
-        - data - a dictionary where each key is a dataset name, and each value is the data
-            dictionary of np.arrays
-        - dim - the number of dimensions
-            int
-        - dt - the time step
-            float
-        - grid - maximum and minimum coordinates of the box, for each axis 
-            numpy.ndarray(dim,2)
-        - iter - the iteration number
-            int
-        - name - the name of the species
-            str
-        - time - the time and its units
-            list [time, units]
-            list [float, str]
-        - type - type of data (particles in the case of raw files)
-            str
-
-=======
     -----------
     axis : dict[str, dict[str, str]]
         Dictionary where each key is a dataset name, and each value is another dictionary containing:
@@ -414,7 +389,6 @@
         >>> print(raw.data[\"x1\"][0:10])
         >>> # Write beautiful labels and units
         >>> print("${} = $".format(raw.labels[\"x1\"]) + "$[{}]$".format(track.units[\"x1\"]))
->>>>>>> 08557bd2
     '''
 
     def __init__(self, filename):
@@ -562,10 +536,6 @@
     quants : list[str]
         field names of the data
     units : list[str]
-<<<<<<< HEAD
-        Units of each field of the data (LaTeX formatted)
-
-=======
         Units of each field of the data (LaTeX formatted, e.g., 'c/\\omega_p')
     
     Example
@@ -573,7 +543,6 @@
         >>> import osiris_utils as ou
         >>> track = ou.OsirisTrackFile(path/to/track_file.h5)
         >>> print(track.data[0:10, :]["x1"]) # Access x1 position of first 10 particles over all time steps
->>>>>>> 08557bd2
     """
 
     def __init__(self, filename):
